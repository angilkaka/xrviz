--- conflicted
+++ resolved
@@ -5,12 +5,9 @@
 import hvplot.xarray
 import hvplot.pandas
 import holoviews as hv
-<<<<<<< HEAD
-=======
 from holoviews import streams
 import warnings
 from itertools import cycle
->>>>>>> 9a431021
 import numpy
 from .sigslot import SigSlot
 from .control import Control
@@ -82,9 +79,7 @@
         if len(list(self.data.variables)) == 1:
             self.control.displayer.select.value = list(self.data.variables)
 
-<<<<<<< HEAD
         self.control.setup_initial_values(self.initial_params)
-=======
         self.taps = []
         self.tap_stream = streams.Tap(transient=True)
         colors = ['#60fffc', '#6da252', '#ff60d4', '#ff9400', '#f4e322',
@@ -98,7 +93,6 @@
                                          width=self.kwargs['width'])
         self.taps.clear()
         self.output[0] = self.graph * self.taps_graph
->>>>>>> 9a431021
 
     def link_aggregation_selectors(self, *args):
         """
@@ -398,8 +392,7 @@
                         player = player_with_name_and_value(selector)
                         self.output[1].append(player)
 
-        except Exception as e:  # else return simple graph
-            print(e)
+        except:  # else return simple graph
             self.output[0] = graph
 
     def set_data(self, data):
@@ -420,9 +413,6 @@
         """
         self.plot_button.disabled = False  # important to enable button once disabled
         data = self.data[var[0]]
-<<<<<<< HEAD
-        self.plot_button.disabled = len(data.dims) <= 1
-=======
         self.plot_button.disabled = len(data.dims) <= 1
 
     def correct_val(self, dim, x):
@@ -446,22 +436,4 @@
     try:
         return data.sel({dim: x})
     except:
-        return data.sel({dim: x}, method='nearest')
-
-
-def cartopy_geoviews_installed():
-    """
-    Checks if both cartopy and geoviews are present.
-    Projection panel would be displayed only if both present.
-    """
-    global has_cartopy
-    try:
-        from cartopy import crs as ccrs
-        import geoviews as gv
-        import geoviews.feature as gf
-        has_cartopy = True
-        global ccrs, gv, gf
-    except:
-        warnings.warn("Install Cartopy, Geoviews to view Projection Panel.", Warning)
-        has_cartopy = False
->>>>>>> 9a431021
+        return data.sel({dim: x}, method='nearest')