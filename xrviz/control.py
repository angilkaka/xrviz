--- conflicted
+++ resolved
@@ -35,19 +35,6 @@
         self.displayer = Display(self.data)
         self.describer = Describe(self.data)
         self.fields = Fields(self.data)
-<<<<<<< HEAD
-        self.coord_setter = CoordSetter(self.data)
-        self.tabs = pn.Tabs(self.fields.panel,
-                            self.coord_setter.panel,
-                            background=(230, 230, 230), width=1160)
-
-        if self.has_cartopy:
-            from .projection import Projection
-            self.projection = Projection()
-            self.tabs.append(self.projection.panel)
-            self.fields.connect('x', self.check_is_projectable)
-            self.fields.connect('y', self.check_is_projectable)
-=======
         self.style = Style()
         self.coord_setter = CoordSetter(self.data)
         self.tabs = pn.Tabs(self.coord_setter.panel,
@@ -56,7 +43,13 @@
                             self.fields.panel,
                             self.style.panel,
                             background=(240, 240, 240), width=1160)
->>>>>>> 36ae6c23
+
+        if self.has_cartopy:
+            from .projection import Projection
+            self.projection = Projection()
+            self.tabs.append(self.projection.panel)
+            self.fields.connect('x', self.check_is_projectable)
+            self.fields.connect('y', self.check_is_projectable)
 
         self.displayer.connect("variable_selected", self.describer.setup)
         self.displayer.connect("variable_selected", self.fields.setup)
@@ -82,10 +75,7 @@
     def kwargs(self):
         out = self.displayer.kwargs
         out.update(self.fields.kwargs)
-<<<<<<< HEAD
+        out.update(self.style.kwargs)
         if self.has_cartopy:
             out.update(self.projection.kwargs)
-=======
-        out.update(self.style.kwargs)
->>>>>>> 36ae6c23
         return out